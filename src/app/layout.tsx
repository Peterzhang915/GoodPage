--- conflicted
+++ resolved
@@ -5,7 +5,6 @@
 import "./globals.css";
 import Navbar from "@/components/layout/Navbar";
 import Footer from "@/components/layout/Footer";
-<<<<<<< HEAD
 import { useKonamiCode } from "@/hooks/useKonamiCode";
 import { useRouter, usePathname } from "next/navigation";
 import React from "react";
@@ -41,20 +40,6 @@
     </motion.div>
   );
 };
-=======
-import { useCheatCode } from "@/hooks/useCheatCode";
-import { useRouter } from "next/navigation";
-
-const inter = Inter({ subsets: ["latin"] });
-
-// Define Konami sequence and regex for allowed keys
-const konamiSequence = "ArrowUpArrowUpArrowDownArrowDownArrowLeftArrowRightArrowLeftArrowRightba";
-const konamiAllowedKeys = /^(ArrowUp|ArrowDown|ArrowLeft|ArrowRight|b|a)$/;
-
-// Define Dino sequence
-const dinoSequence = "6031769";
-// Default allowedKeysRegex for dinoSequence (digits only) is fine
->>>>>>> e7630b72
 
 export default function RootLayout({
   children,
@@ -68,13 +53,7 @@
   useCheatCode(konamiSequence, () => {
     console.log("[Layout] Konami cheat code triggered. Attempting navigation to /developer...");
     router.push("/developer");
-  }, konamiAllowedKeys);
-
-  // Dino page trigger using useCheatCode
-  useCheatCode(dinoSequence, () => {
-    console.log("[Layout] Dino cheat code triggered. Attempting navigation to /dino...");
-    router.push("/dino");
-  }); // Uses default regex (digits only)
+  });
 
   const isDeveloperPath = pathname.startsWith("/developer"); // Keep for footer logic
 
